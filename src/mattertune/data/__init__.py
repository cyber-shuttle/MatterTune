--- conflicted
+++ resolved
@@ -2,22 +2,6 @@
 
 from typing import Annotated, TypeAlias
 
-<<<<<<< HEAD
-import nshconfig as C
-
-# from .omat24 import OMAT24Dataset as OMAT24Dataset
-# from .omat24 import OMAT24DatasetConfig as OMAT24DatasetConfig
-from .xyz import XYZDataset as XYZDataset
-from .xyz import XYZDatasetConfig as XYZDatasetConfig
-
-DatasetConfig: TypeAlias = Annotated[
-    # OMAT24DatasetConfig,
-    XYZDatasetConfig,
-    C.Field(
-        description="The configuration for the dataset.",
-        discriminator="type",
-    ),
-=======
 from ..registry import data_registry
 from .base import DatasetConfigBase
 from .omat24 import OMAT24Dataset as OMAT24Dataset
@@ -26,5 +10,4 @@
 DatasetConfig: TypeAlias = Annotated[
     DatasetConfigBase,
     data_registry.DynamicResolution(),
->>>>>>> 97629e33
 ]