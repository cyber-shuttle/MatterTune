--- conflicted
+++ resolved
@@ -47,6 +47,9 @@
     atoms_to_graph: FAIRChemAtomsToGraphSystemConfig
     """Configuration for converting ASE Atoms to a graph."""
     # TODO: Add functionality to load the atoms to graph config from the checkpoint
+
+    freeze_backbone: bool = False
+    """Whether to freeze the backbone during training."""
 
     freeze_backbone: bool = False
     """Whether to freeze the backbone during training."""
@@ -95,6 +98,7 @@
     return stress
 
 
+def _get_pretrained_model(hparams: EqV2BackboneConfig) -> nn.Module:
 def _get_pretrained_model(hparams: EqV2BackboneConfig) -> nn.Module:
     with optional_import_error_message("fairchem"):
         from fairchem.core.common.registry import registry  # type: ignore[reportMissingImports] # noqa
@@ -177,6 +181,8 @@
 
     return model
 
+    return model
+
     from fairchem.core.models.equiformer_v2.equiformer_v2 import EquiformerV2Backbone  # type: ignore[reportMissingImports] # noqa
 
     assert isinstance(
@@ -196,6 +202,13 @@
     @override
     def requires_disabled_inference_mode(self):
         return False
+
+    def _create_output_head(self, prop: props.PropertyConfig, pretrained_model):
+        from fairchem.core.models.base import HydraModel  # type: ignore[reportMissingImports] # noqa
+
+        assert isinstance(
+            pretrained_model, cast(type, HydraModel)
+        ), f"Expected model to be of type HydraModel, but got {type(pretrained_model)}"
 
     def _create_output_head(self, prop: props.PropertyConfig, pretrained_model):
         from fairchem.core.models.base import HydraModel  # type: ignore[reportMissingImports] # noqa
@@ -210,6 +223,10 @@
                     from fairchem.core.models.equiformer_v2.equiformer_v2 import (  # type: ignore[reportMissingImports] # noqa
                         EquiformerV2EnergyHead,
                     )
+                if self.hparams.reset_output_heads:
+                    return EquiformerV2EnergyHead(self.backbone, reduce="sum")
+                else:
+                    return pretrained_model.output_heads["energy"]
                 if self.hparams.reset_output_heads:
                     return EquiformerV2EnergyHead(self.backbone, reduce="sum")
                 else:
@@ -227,6 +244,10 @@
                     return EquiformerV2ForceHead(self.backbone)
                 else:
                     return pretrained_model.output_heads["forces"]
+                if self.hparams.reset_output_heads:
+                    return EquiformerV2ForceHead(self.backbone)
+                else:
+                    return pretrained_model.output_heads["forces"]
             case props.StressesPropertyConfig():
                 assert (
                     not prop.conservative
@@ -237,6 +258,16 @@
                         Rank2SymmetricTensorHead,
                     )
 
+                if self.hparams.reset_output_heads:
+                    return Rank2SymmetricTensorHead(
+                        self.backbone,
+                        output_name="stress",
+                        use_source_target_embedding=True,
+                        decompose=True,
+                        extensive=False,
+                    )
+                else:
+                    return pretrained_model.output_heads["stress"]
                 if self.hparams.reset_output_heads:
                     return Rank2SymmetricTensorHead(
                         self.backbone,
@@ -273,6 +304,10 @@
             EquiformerV2Backbone,
         )  # type: ignore[reportMissingImports] # noqa
 
+        from fairchem.core.models.equiformer_v2.equiformer_v2 import (
+            EquiformerV2Backbone,
+        )  # type: ignore[reportMissingImports] # noqa
+
         # Get the pre-trained backbone
         pretrained_model = _get_pretrained_model(self.hparams)
 
@@ -290,26 +325,20 @@
             )
 
     @override
-<<<<<<< HEAD
     def trainable_parameters(self):
         if not self.hparams.freeze_backbone:
             yield from self.backbone.named_parameters()
         for head in self.output_heads.values():
             yield from head.named_parameters()
-=======
-    def trainable_parameters(self) -> Iterable[torch.nn.Parameter]:
-        if not self.hparams.freeze_backbone:
-            yield from self.backbone.parameters()
-        for head in self.output_heads.values():
-            yield from head.parameters()
->>>>>>> 5eb04c5c
 
     @override
     @contextlib.contextmanager
     def model_forward_context(self, data, mode: str):
+    def model_forward_context(self, data, mode: str):
         yield
 
     @override
+    def model_forward(self, batch, mode: str, return_backbone_output=False):
     def model_forward(self, batch, mode: str, return_backbone_output=False):
         # Run the backbone
         emb = self.backbone(batch)
