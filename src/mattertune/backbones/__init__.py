--- conflicted
+++ resolved
@@ -2,22 +2,6 @@
 
 from typing import Annotated, TypeAlias
 
-<<<<<<< HEAD
-import nshconfig as C
-
-# from .jmp import JMPBackboneConfig as JMPBackboneConfig
-# from .jmp import JMPBackboneModule as JMPBackboneModule
-from .m3gnet import M3GNetBackboneConfig as M3GNetBackboneConfig
-from .m3gnet import M3GNetBackboneModule as M3GNetBackboneModule
-
-BackboneConfig: TypeAlias = Annotated[
-    # JMPBackboneConfig,
-    M3GNetBackboneConfig,
-    C.Field(
-        description="The configuration for the backbone.",
-        discriminator="type",
-    ),
-=======
 from ..finetune.base import FinetuneModuleBaseConfig
 from ..registry import backbone_registry
 from .jmp import JMPBackboneConfig as JMPBackboneConfig
@@ -28,5 +12,4 @@
 ModelConfig: TypeAlias = Annotated[
     FinetuneModuleBaseConfig,
     backbone_registry.DynamicResolution(),
->>>>>>> 97629e33
 ]