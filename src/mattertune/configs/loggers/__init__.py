--- conflicted
+++ resolved
@@ -4,14 +4,4 @@
 
 from mattertune.loggers import CSVLoggerConfig as CSVLoggerConfig
 from mattertune.loggers import TensorBoardLoggerConfig as TensorBoardLoggerConfig
-from mattertune.loggers import WandbLoggerConfig as WandbLoggerConfig
-<<<<<<< HEAD
-=======
-
-__all__ = [
-    "CSVLoggerConfig",
-    "LoggerConfig",
-    "TensorBoardLoggerConfig",
-    "WandbLoggerConfig",
-]
->>>>>>> da92eda6
+from mattertune.loggers import WandbLoggerConfig as WandbLoggerConfig