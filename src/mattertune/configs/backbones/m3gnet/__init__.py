--- conflicted
+++ resolved
@@ -3,26 +3,10 @@
 __codegen__ = True
 
 from mattertune.backbones.m3gnet import M3GNetBackboneConfig as M3GNetBackboneConfig
-<<<<<<< HEAD
 from mattertune.backbones.m3gnet import M3GNetGraphComputerConfig as M3GNetGraphComputerConfig
 
-from . import model as model
-=======
-from mattertune.backbones.m3gnet import (
-    M3GNetGraphComputerConfig as M3GNetGraphComputerConfig,
-)
-from mattertune.backbones.m3gnet.model import (
-    FinetuneModuleBaseConfig as FinetuneModuleBaseConfig,
-)
-from mattertune.backbones.m3gnet.model import backbone_registry as backbone_registry
+from mattertune.backbones.m3gnet.model import FinetuneModuleBaseConfig as FinetuneModuleBaseConfig
+from mattertune.backbones.m3gnet import M3GNetBackboneConfig as M3GNetBackboneConfig
+from mattertune.backbones.m3gnet import M3GNetGraphComputerConfig as M3GNetGraphComputerConfig
 
-from . import model as model
-
-__all__ = [
-    "FinetuneModuleBaseConfig",
-    "M3GNetBackboneConfig",
-    "M3GNetGraphComputerConfig",
-    "backbone_registry",
-    "model",
-]
->>>>>>> da92eda6
+from . import model as model